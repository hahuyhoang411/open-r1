--- conflicted
+++ resolved
@@ -23,27 +23,8 @@
 from transformers import set_seed
 from transformers.trainer_utils import get_last_checkpoint
 
-<<<<<<< HEAD
-from open_r1.configs import GRPOConfig
-from open_r1.rewards import (
-    accuracy_reward,
-    code_reward,
-    format_reward,
-    get_code_format_reward,
-    get_cosine_scaled_reward,
-    get_repetition_penalty_reward,
-    len_reward,
-    reasoning_steps_reward,
-    tag_count_reward,
-    reflection_bonus_reward,
-    simple_accuracy_reward,
-    simple_len_reward,
-    get_simple_cosine_scaled_reward
-)
-=======
 from open_r1.configs import GRPOConfig, GRPOScriptArguments
 from open_r1.rewards import get_reward_funcs
->>>>>>> 8000dd23
 from open_r1.utils import get_tokenizer
 from open_r1.utils.callbacks import get_callbacks
 from open_r1.utils.wandb_logging import init_wandb_training
@@ -99,43 +80,8 @@
     ################
     tokenizer = get_tokenizer(model_args, training_args)
 
-<<<<<<< HEAD
-    # Get reward functions
-    REWARD_FUNCS_REGISTRY = {
-        "simple_accuracy": simple_accuracy_reward,
-        "accuracy": accuracy_reward,
-        "reflection":reflection_bonus_reward,
-        "format": format_reward,
-        "reasoning_steps": reasoning_steps_reward,
-        "simple_cosine": get_simple_cosine_scaled_reward(
-            min_value_wrong=script_args.cosine_min_value_wrong,
-            max_value_wrong=script_args.cosine_max_value_wrong,
-            min_value_correct=script_args.cosine_min_value_correct,
-            max_value_correct=script_args.cosine_max_value_correct,
-            max_len=script_args.cosine_max_len,
-        ),
-        "cosine": get_cosine_scaled_reward(
-            min_value_wrong=script_args.cosine_min_value_wrong,
-            max_value_wrong=script_args.cosine_max_value_wrong,
-            min_value_correct=script_args.cosine_min_value_correct,
-            max_value_correct=script_args.cosine_max_value_correct,
-            max_len=script_args.cosine_max_len,
-        ),
-        "repetition_penalty": get_repetition_penalty_reward(
-            ngram_size=script_args.repetition_n_grams,
-            max_penalty=script_args.repetition_max_penalty,
-        ),
-        "length": len_reward,
-        "simple_length": simple_len_reward,
-        "code": code_reward,
-        "code_format": get_code_format_reward(language=script_args.code_language),
-        "tag_count": tag_count_reward,
-    }
-    reward_funcs = [REWARD_FUNCS_REGISTRY[func] for func in script_args.reward_funcs]
-=======
     # Get reward functions from the registry
     reward_funcs = get_reward_funcs(script_args)
->>>>>>> 8000dd23
 
     # Format into conversation
     def make_conversation(example):
