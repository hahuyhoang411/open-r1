--- conflicted
+++ resolved
@@ -4,13 +4,8 @@
 import json
 import math
 import re
-<<<<<<< HEAD
-from typing import Dict
-from collections import defaultdict
-=======
 from functools import partial, update_wrapper
 from typing import Callable, Dict
->>>>>>> 8000dd23
 
 from latex2sympy2_extended import NormalizationConfig
 from math_verify import LatexExtractionConfig, parse, verify
@@ -681,6 +676,15 @@
 
 def get_reward_funcs(script_args) -> list[Callable]:
     REWARD_FUNCS_REGISTRY = {
+        "simple_accuracy": simple_accuracy_reward,
+        "simple_cosine": get_simple_cosine_scaled_reward(
+            min_value_wrong=script_args.cosine_min_value_wrong,
+            max_value_wrong=script_args.cosine_max_value_wrong,
+            min_value_correct=script_args.cosine_min_value_correct,
+            max_value_correct=script_args.cosine_max_value_correct,
+            max_len=script_args.cosine_max_len,
+        ),
+        "simple_length": simple_len_reward,
         "accuracy": accuracy_reward,
         "format": format_reward,
         "reasoning_steps": reasoning_steps_reward,
